--- conflicted
+++ resolved
@@ -26,25 +26,18 @@
 ## How to configure:
   
   + Create a file `local_settings.cfg`. It uses Pythonic syntax, see `settings.cfg` for reference.
-<<<<<<< HEAD
   + List of available settings for hooks:
-=======
-  + List of available settings
->>>>>>> b1f96ade
     - **NAUCSE_GIT_URL** - http(s) link to base naucse git
     - **NAUCSE_BRANCH** - branch used to render naucse
     - **TRAVIS_REPO_SLUG** - slug of the repo on Travis
     - **TRAVIS_TOKEN** - see https://docs.travis-ci.com/user/triggering-builds/
-<<<<<<< HEAD
+    - **SENTRY_DSN** - a DSN for Sentry, to use Raven to catch errors (optional)
   + List of available settings for hook installation:
     - **SESSION_COOKIE_DOMAIN** - needs to be either ``None`` or the domain the app is deployed on
     - **SECRET_KEY** - a random string used for singing
     - **GITHUB_CLIENT_ID** - the client ID for the GitHub app
     - **GITHUB_CLIENT_SECRET** - the client secret for the GitHub app
     - **PUSH_HOOK** - the URL that should be installed
-=======
-    - **SENTRY_DSN** - a DSN for Sentry, to use Raven to catch errors (optional)
->>>>>>> b1f96ade
 
 ## How to deploy using mod_wsgi:
 
