<<<<<<< HEAD
SESSION_COOKIE_DOMAIN = "naucse_hooks.poul.me"
SESSION_TYPE = "filesystem"
SESSION_FILE_DIR = ".sessions"
SESSION_USE_SIGNER = True
SESSION_PERMANENT = False
PERMANENT_SESSION_LIFETIME = 3600
SECRET_KEY = "" # secret
=======
SENTRY_DSN = None
>>>>>>> b1f96ade

NAUCSE_GIT_URL = "https://github.com/pyvec/naucse.python.cz"
NAUCSE_BRANCH = "master"

TRAVIS_REPO_SLUG = "pyvec/naucse.python.cz"
TRAVIS_TOKEN = ""  # secret

GITHUB_CLIENT_ID = ""  # secret
GITHUB_CLIENT_SECRET = ""  # secret

PUSH_HOOK = "http://naucse_hooks.poul.me/hooks/push"<|MERGE_RESOLUTION|>--- conflicted
+++ resolved
@@ -1,4 +1,5 @@
-<<<<<<< HEAD
+SENTRY_DSN = None
+
 SESSION_COOKIE_DOMAIN = "naucse_hooks.poul.me"
 SESSION_TYPE = "filesystem"
 SESSION_FILE_DIR = ".sessions"
@@ -6,9 +7,6 @@
 SESSION_PERMANENT = False
 PERMANENT_SESSION_LIFETIME = 3600
 SECRET_KEY = "" # secret
-=======
-SENTRY_DSN = None
->>>>>>> b1f96ade
 
 NAUCSE_GIT_URL = "https://github.com/pyvec/naucse.python.cz"
 NAUCSE_BRANCH = "master"
